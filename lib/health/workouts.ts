import {
<<<<<<< HEAD
  HKQuantityTypeIdentifier,
  HKStatisticsOptions,
  queryQuantitySamples,
  queryStatisticsForQuantity,
  queryWorkoutSamples,
=======
    HKQuantityTypeIdentifier,
    HKStatisticsOptions,
    queryQuantitySamples,
    queryStatisticsForQuantity,
>>>>>>> ea2c5f5f
} from "@kingstinct/react-native-healthkit";
import { ActivitySample, WorkoutStats } from "./types";
import { getCurrentDateRanges, getDurationMinutes } from "./utils";

// Constants from original healthStats.ts
export const ACTIVITY_MULTIPLIERS = {
  LOW_INTENSITY: 0.9, // < 4 METs
  MODERATE_INTENSITY: 1.1, // 4-7 METs
  HIGH_INTENSITY: 1.4, // > 7 METs
};

/**
 * Fetch workout and exercise statistics using Apple's native ring calculations
 * - Exercise minutes from HealthKit's appleExerciseTime
 * - Stand hours from HealthKit's appleStandTime
 * - Move calories (active energy burned)
 * - Raw calorie samples
 * - Raw workout samples (last 30 days for workouts screen)
 */
export const fetchWorkoutStats = async (): Promise<WorkoutStats> => {
  const { now, startOfToday } = getCurrentDateRanges();

<<<<<<< HEAD
  // Get workouts from last 30 days for the workouts screen
  const thirtyDaysAgo = new Date(now.getTime() - 30 * 24 * 60 * 60 * 1000);

  // Get active calories for today
=======
  // Get active calories for today (Move ring)
>>>>>>> ea2c5f5f
  const caloriesSamples = await queryQuantitySamples(
    HKQuantityTypeIdentifier.activeEnergyBurned,
    { from: startOfToday, to: now }
  );

  const moveKcal = caloriesSamples.reduce(
    (sum: number, record) => sum + record.quantity,
    0
  );

<<<<<<< HEAD
  // Get workouts for exercise minutes calculation (last 24h)
  const recentWorkouts = await queryWorkoutSamples({ from: oneDayAgo, to: now });
  const exerciseMins = calculateExerciseMins(
    recentWorkouts.map((w) => ({
      start: new Date(w.startDate),
      end: new Date(w.endDate),
      // Simplified METs estimation - most workouts are at least moderate intensity
      mets:
        w.totalEnergyBurned && typeof w.totalEnergyBurned.quantity === "number"
          ? Math.max(
              3,
              w.totalEnergyBurned.quantity /
                getDurationHours(new Date(w.startDate), new Date(w.endDate)) /
                70
            )
          : 4, // Default to moderate intensity
    }))
=======
  // Use HealthKit's exercise time directly (Exercise ring)
  const exerciseTimeStat = await queryStatisticsForQuantity(
    HKQuantityTypeIdentifier.appleExerciseTime,
    [HKStatisticsOptions.cumulativeSum],
    startOfToday,
    now
>>>>>>> ea2c5f5f
  );
  const exerciseMins = Math.floor(exerciseTimeStat?.sumQuantity?.quantity || 0);

<<<<<<< HEAD
  // Get all workouts from last 30 days for the workouts screen
  const allWorkouts = await queryWorkoutSamples({ from: thirtyDaysAgo, to: now });

  // Estimate stand hours from steps (simplified approach)
  const stepsStat = await queryStatisticsForQuantity(
    HKQuantityTypeIdentifier.stepCount,
=======
  // Use HealthKit's stand hours directly (Stand ring)
  const standHoursStat = await queryStatisticsForQuantity(
    HKQuantityTypeIdentifier.appleStandTime,
>>>>>>> ea2c5f5f
    [HKStatisticsOptions.cumulativeSum],
    startOfToday,
    now
  );
  const standHours = Math.min(12, Math.floor(standHoursStat?.sumQuantity?.quantity || 0));

  return {
    exerciseMins,
    standHours,
    moveKcal,
    rawCalories: caloriesSamples,
    workouts: allWorkouts,
  };
};

/**
 * Calculate exercise minutes (≥3 METs) - Apple Ring calculation
 */
export const calculateExerciseMins = (activities: ActivitySample[]): number => {
  let mins = 0;
  activities.forEach((a) => {
    const durationMin = getDurationMinutes(a.start, a.end);
    if (a.mets >= 3) mins += durationMin;
  });
  return parseFloat(mins.toFixed(0));
};

/**
 * Calculate stand hours - Apple Ring calculation
 */
export const calculateStandHours = (hourlyStepCounts: number[]): number => {
  return hourlyStepCounts.filter((count) => count >= 1).length;
};<|MERGE_RESOLUTION|>--- conflicted
+++ resolved
@@ -1,16 +1,8 @@
 import {
-<<<<<<< HEAD
   HKQuantityTypeIdentifier,
   HKStatisticsOptions,
   queryQuantitySamples,
   queryStatisticsForQuantity,
-  queryWorkoutSamples,
-=======
-    HKQuantityTypeIdentifier,
-    HKStatisticsOptions,
-    queryQuantitySamples,
-    queryStatisticsForQuantity,
->>>>>>> ea2c5f5f
 } from "@kingstinct/react-native-healthkit";
 import { ActivitySample, WorkoutStats } from "./types";
 import { getCurrentDateRanges, getDurationMinutes } from "./utils";
@@ -33,14 +25,7 @@
 export const fetchWorkoutStats = async (): Promise<WorkoutStats> => {
   const { now, startOfToday } = getCurrentDateRanges();
 
-<<<<<<< HEAD
-  // Get workouts from last 30 days for the workouts screen
-  const thirtyDaysAgo = new Date(now.getTime() - 30 * 24 * 60 * 60 * 1000);
-
-  // Get active calories for today
-=======
   // Get active calories for today (Move ring)
->>>>>>> ea2c5f5f
   const caloriesSamples = await queryQuantitySamples(
     HKQuantityTypeIdentifier.activeEnergyBurned,
     { from: startOfToday, to: now }
@@ -51,47 +36,18 @@
     0
   );
 
-<<<<<<< HEAD
-  // Get workouts for exercise minutes calculation (last 24h)
-  const recentWorkouts = await queryWorkoutSamples({ from: oneDayAgo, to: now });
-  const exerciseMins = calculateExerciseMins(
-    recentWorkouts.map((w) => ({
-      start: new Date(w.startDate),
-      end: new Date(w.endDate),
-      // Simplified METs estimation - most workouts are at least moderate intensity
-      mets:
-        w.totalEnergyBurned && typeof w.totalEnergyBurned.quantity === "number"
-          ? Math.max(
-              3,
-              w.totalEnergyBurned.quantity /
-                getDurationHours(new Date(w.startDate), new Date(w.endDate)) /
-                70
-            )
-          : 4, // Default to moderate intensity
-    }))
-=======
   // Use HealthKit's exercise time directly (Exercise ring)
   const exerciseTimeStat = await queryStatisticsForQuantity(
     HKQuantityTypeIdentifier.appleExerciseTime,
     [HKStatisticsOptions.cumulativeSum],
     startOfToday,
     now
->>>>>>> ea2c5f5f
   );
   const exerciseMins = Math.floor(exerciseTimeStat?.sumQuantity?.quantity || 0);
 
-<<<<<<< HEAD
-  // Get all workouts from last 30 days for the workouts screen
-  const allWorkouts = await queryWorkoutSamples({ from: thirtyDaysAgo, to: now });
-
-  // Estimate stand hours from steps (simplified approach)
-  const stepsStat = await queryStatisticsForQuantity(
-    HKQuantityTypeIdentifier.stepCount,
-=======
   // Use HealthKit's stand hours directly (Stand ring)
   const standHoursStat = await queryStatisticsForQuantity(
     HKQuantityTypeIdentifier.appleStandTime,
->>>>>>> ea2c5f5f
     [HKStatisticsOptions.cumulativeSum],
     startOfToday,
     now
