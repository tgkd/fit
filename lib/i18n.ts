import { getLocales } from "expo-localization";
import { I18n } from "i18n-js";

// Set the key-value pairs for the different languages you want to support.
const translations = {
  en: {
    tabs: {
      home: "Home",
      stress: "Stress",
      sleep: "Sleep",
      activity: "Activity",
      healthData: "Health Data",
      settings: "Settings",
    },
    // HomeScreen (app/(tabs)/index.tsx)
    home: {
      screenTitle: "Today's Dashboard", // Was homeScreenTitle
      dailyStressTrends: "Daily Stress Trends",
      noStressData: "No stress data available.",
      loadingHealthData: "Loading health data...",
      strain: "Strain",
      recovery: "Recovery",
      sleep: "Sleep",
      hrv: "HRV",
      readiness: "Readiness",
      currentScore: "Current Score",
      avgLast7Days: "Avg. last 7 days",
      lastNight: "Last Night",
      sleepHours: "{{hours}} hrs", // for sleep duration, was hours
      performance: "Performance: {{performance}}",
      consistency: "Consistency: {{consistency}}",
      heartRate: "Heart Rate",
      restingHeartRateValue: "{{value}} bpm",
      restingHeartRate: "Resting",
      activity: "Activity",
      stepsToday: "Steps Today",
      caloriesBurned: "{{calories}} kcal burned",
      recoveryScore: "{{score}}",
      recoveryScoreLabel: "Recovery Score",
      strainScore: "{{score}}",
      trainingStrain: "Training Strain",
      bloodOxygen: "Blood Oxygen",
      bloodOxygenValue: "{{value}}%",
      spo2: "SpO2",
      stress: "Stress", // General term for stress, also used in metric card
      stressLevelValue: "{{value}}",
      stressLevel: "Current Level",
      hrvValue: "{{value}} ms",
      hrvLabel: "HRV",
      healthData: "Health Data Sync",
      healthDataSync:
        "Your health data is synced automatically from your device or Health Connect compatible apps.",
    },

    // Sleep Screen (app/(tabs)/sleep.tsx)
    sleep: {
      chart: {
        total: "Total",
        deep: "Deep",
        rem: "REM",
        core: "Core",
        awake: "Awake",
      },
      total: "Total Sleep",
      deep: "Deep Sleep",
      rem: "REM Sleep",
      core: "Core Sleep",
      awakeTime: "Awake Time",
      sleepStagesDistribution: "Sleep Stages Distribution",
      unknownSource: "Unknown",
    },

    // Settings Screen (app/(tabs)/settings.tsx)
    settings: {
      title: "Settings",
      subtitle: "Configure your app preferences",
      healthDataTitle: "Health Data",
      healthDataSubtitle: "Manage your health data permissions in Health app",
    },

<<<<<<< HEAD
    // Workouts Screen (app/(tabs)/workouts.tsx)
    workouts: {
      title: "Workouts",
      subtitle: "Track and manage your workouts from HealthKit",
      thisMonth: "This Month",
      last7Days: "Last 7 Days",
      allTime: "All Time",
      workoutsCount: "Workouts",
      totalTime: "Total Time",
      calories: "Calories",
      totalWorkouts: "Total Workouts",
      avgCalories: "Avg Calories",
      noWorkoutData: "No workout data available from HealthKit. Start a workout on your Apple Watch or iPhone to see data here.",
      noWorkoutsLast7Days: "No workouts in the last 7 days",
      // Workout Details Screen
      quickStats: "Quick Stats",
      duration: "Duration",
      details: "Details",
      startTime: "Start Time",
      workoutType: "Workout Type",
      totalDuration: "Total Duration",
      caloriesBurned: "Calories Burned",
      additionalInfo: "Additional Info",
      workoutRecorded: "Workout recorded on",
      avgCaloriesPerMinute: "Avg calories per minute",
    },

    common: {
      back: "Back",
    },

=======
>>>>>>> 38037ffa
    // StressChart.tsx
    stressChart: {
      // Added nesting
      title: "Stress Levels", // Was stressChartTitle
      levelYAxis: "Stress Level", // Was stressLevelYAxis
      timeXAxis: "Time",
      legendLow: "Low",
      legendModerate: "Moderate",
      legendMid: "Mid",
      legendHigh: "High",
      legendMax: "Max",
      legendVeryHigh: "Very High",
      statsAvg: "Avg:",
      statsMin: "Min:",
      statsMax: "Max:",
      statsCurrent: "Current:",
      stress: "Stress", // General term for stress
      avg: "Avg",
      peak: "Peak",
    },

    // Sleep Screen
    sleep: {
      today: "TODAY",
      performanceMessage:
        "You're doing great with an optimal Sleep Performance, but Hours vs. Needed could use attention.",
      learnMore: "LEARN MORE",
      lastNightsSleep: "Last Night's Sleep",
      todayVsPrior30Days: "Today vs. prior 30 days",
      hoursOfSleep: "HOURS OF SLEEP",
      typicalRange: "TYPICAL RANGE",
      duration: "DURATION",
      awake: "AWAKE",
      light: "LIGHT",
      deep: "SWS (DEEP)",
      rem: "REM",
      restorativeSleep: "RESTORATIVE SLEEP",
      hoursVsNeeded: "HOURS VS. NEEDED",
      sleepConsistency: "SLEEP CONSISTENCY",
      sleepEfficiency: "SLEEP EFFICIENCY",
      highSleepStress: "HIGH SLEEP STRESS",
      sleepPerformance: "SLEEP PERFORMANCE",
      sleep: "SLEEP",
    },

    // Settings Screen
    settings: {
      title: "Settings",
      subtitle: "Configure your app preferences and account settings.",
      healthDataTitle: "Health Data",
      healthDataSubtitle: "Manage your health data sync and privacy settings.",
    },
  },
  ru: {
    tabs: {
      home: "Главная",
      stress: "Стресс",
      sleep: "Сон",
      activity: "Активность",
      healthData: "Здоровье",
    },
    // HomeScreen (app/(tabs)/index.tsx)
    home: {
      screenTitle: "Сегодняшняя панель",
      dailyStressTrends: "Ежедневные тенденции стресса",
      noStressData: "Данные о стрессе недоступны.",
      loadingHealthData: "Загрузка данных о здоровье...",
      strain: "Нагрузка",
      recovery: "Восстановление",
      sleep: "Сон",
      hrv: "ВСР",
      readiness: "Готовность",
      currentScore: "Текущий балл",
      avgLast7Days: "Среднее за 7 дней",
      lastNight: "Прошлая ночь",
      sleepHours: "{{hours}} ч",
      performance: "Производительность: {{performance}}",
      consistency: "Постоянство: {{consistency}}",
      heartRate: "Пульс",
      restingHeartRateValue: "{{value}} уд/мин",
      restingHeartRate: "В покое",
      activity: "Активность",
      stepsToday: "Шагов сегодня",
      caloriesBurned: "{{calories}} ккал сожжено",
      recoveryScore: "{{score}}",
      recoveryScoreLabel: "Балл восстановления",
      strainScore: "{{score}}",
      trainingStrain: "Тренировочная нагрузка",
      bloodOxygen: "Кислород в крови",
      bloodOxygenValue: "{{value}}%",
      spo2: "SpO2",
      stress: "Стресс",
      stressLevelValue: "{{value}}",
      stressLevel: "Текущий уровень",
      hrvValue: "{{value}} мс",
      hrvLabel: "ВСР",
      healthData: "Синхронизация данных о здоровье",
      healthDataSync:
        "Ваши данные о здоровье автоматически синхронизируются с вашего устройства или совместимых приложений Health Connect.",
    },

    // Sleep Screen (app/(tabs)/sleep.tsx)
    sleep: {
      chart: {
        total: "Всего",
        deep: "Глубокий",
        rem: "БДГ",
        core: "Основной",
        awake: "Бодрствование",
      },
      total: "Общий сон",
      deep: "Глубокий сон",
      rem: "БДГ-сон",
      core: "Основной сон",
      awakeTime: "Время бодрствования",
      sleepStagesDistribution: "Распределение фаз сна",
      unknownSource: "Неизвестно",
    },

    // Settings Screen (app/(tabs)/settings.tsx)
    settings: {
      title: "Настройки",
      subtitle: "Настройте параметры приложения",
      healthDataTitle: "Данные о здоровье",
      healthDataSubtitle: "Управляйте разрешениями для данных о здоровье в приложении Здоровье",
    },

    // StressChart.tsx
    stressChart: {
      title: "Уровни стресса",
      levelYAxis: "Уровень стресса",
      timeXAxis: "Время",
      legendLow: "Низкий",
      legendModerate: "Умеренный",
      legendMid: "Средний",
      legendHigh: "Высокий",
      legendMax: "Максимальный",
      legendVeryHigh: "Очень высокий",
      statsAvg: "Среднее:",
      statsMin: "Мин:",
      statsMax: "Макс:",
      statsCurrent: "Текущий:",
      stress: "Стресс",
      avg: "Среднее",
      peak: "Пик",
    },
  },
  ru: {
    tabs: {
      home: "Главная",
      stress: "Стресс",
      sleep: "Сон",
      activity: "Активность",
      healthData: "Здоровье",
    },
    // HomeScreen (app/(tabs)/index.tsx)
    home: {
      screenTitle: "Сегодняшняя панель",
      dailyStressTrends: "Ежедневные тенденции стресса",
      noStressData: "Данные о стрессе недоступны.",
      loadingHealthData: "Загрузка данных о здоровье...",
      strain: "Нагрузка",
      recovery: "Восстановление",
      sleep: "Сон",
      hrv: "ВСР",
      readiness: "Готовность",
      currentScore: "Текущий балл",
      avgLast7Days: "Среднее за 7 дней",
      lastNight: "Прошлая ночь",
      sleepHours: "{{hours}} ч",
      performance: "Производительность: {{performance}}",
      consistency: "Постоянство: {{consistency}}",
      heartRate: "Пульс",
      restingHeartRateValue: "{{value}} уд/мин",
      restingHeartRate: "В покое",
      activity: "Активность",
      stepsToday: "Шагов сегодня",
      caloriesBurned: "{{calories}} ккал сожжено",
      recoveryScore: "{{score}}",
      recoveryScoreLabel: "Балл восстановления",
      strainScore: "{{score}}",
      trainingStrain: "Тренировочная нагрузка",
      bloodOxygen: "Кислород в крови",
      bloodOxygenValue: "{{value}}%",
      spo2: "SpO2",
      stress: "Стресс",
      stressLevelValue: "{{value}}",
      stressLevel: "Текущий уровень",
      hrvValue: "{{value}} мс",
      hrvLabel: "ВСР",
      healthData: "Синхронизация данных о здоровье",
      healthDataSync:
        "Ваши данные о здоровье автоматически синхронизируются с вашего устройства или совместимых приложений Health Connect.",
    },

    // Sleep Screen (app/(tabs)/sleep.tsx)
    sleep: {
      chart: {
        total: "Всего",
        deep: "Глубокий",
        rem: "БДГ",
        core: "Основной",
        awake: "Бодрствование",
      },
      total: "Общий сон",
      deep: "Глубокий сон",
      rem: "БДГ-сон",
      core: "Основной сон",
      awakeTime: "Время бодрствования",
      sleepStagesDistribution: "Распределение фаз сна",
      unknownSource: "Неизвестно",
    },

    // Settings Screen (app/(tabs)/settings.tsx)
    settings: {
      title: "Настройки",
      subtitle: "Настройте параметры приложения",
      healthDataTitle: "Данные о здоровье",
      healthDataSubtitle: "Управляйте разрешениями для данных о здоровье в приложении Здоровье",
    },

    // Workouts Screen (app/(tabs)/workouts.tsx)
    workouts: {
      title: "Тренировки",
      subtitle: "Отслеживайте и управляйте своими тренировками из HealthKit",
      thisMonth: "Этот месяц",
      last7Days: "Прошедшие 7 дней",
      allTime: "За все время",
      workoutsCount: "Тренировок",
      totalTime: "Общее время",
      calories: "Калории",
      totalWorkouts: "Всего тренировок",
      avgCalories: "ср. калорий",
      noWorkoutData: "Данных о тренировках нет в HealthKit. Начните тренировку на вашем Apple Watch или iPhone, чтобы увидеть данные здесь.",
      noWorkoutsLast7Days: "Тренировок не было за последние 7 дней",
      // Workout Details Screen
      quickStats: "Быстрая статистика",
      duration: "Продолжительность",
      details: "Детали",
      startTime: "Время начала",
      workoutType: "Тип тренировки",
      totalDuration: "Общая продолжительность",
      caloriesBurned: "Сожжено калорий",
      additionalInfo: "Дополнительная информация",
      workoutRecorded: "Тренировка записана",
      avgCaloriesPerMinute: "Среднее калорий в минуту",
    },

    common: {
      back: "Назад",
    },

    // StressChart.tsx
    stressChart: {
      title: "Уровни стресса",
      levelYAxis: "Уровень стресса",
      timeXAxis: "Время",
      legendLow: "Низкий",
      legendModerate: "Умеренный",
      legendMid: "Средний",
      legendHigh: "Высокий",
      legendMax: "Максимальный",
      legendVeryHigh: "Очень высокий",
      statsAvg: "Среднее:",
      statsMin: "Мин:",
      statsMax: "Макс:",
      statsCurrent: "Текущий:",
      stress: "Стресс",
      avg: "Среднее",
      peak: "Пик",
    },
  },
  ja: {
    // HomeScreen (app/(tabs)/index.tsx)
    home: {
      screenTitle: "今日のダッシュボード", // Was homeScreenTitle
      dailyStressTrends: "日次ストレス傾向",
      noStressData: "ストレスデータがありません。",
      loadingHealthData: "健康データを読み込み中...",
      strain: "負荷",
      recovery: "回復",
      sleep: "睡眠",
      hrv: "HRV", // Often kept as HRV or 心拍変動
      readiness: "準備状態",
      currentScore: "現在のスコア",
      avgLast7Days: "過去7日間の平均",
      lastNight: "昨晩",
      sleepHours: "{{hours}}時間", // for sleep duration, was hours
      performance: "パフォーマンス: {{performance}}",
      consistency: "一貫性: {{consistency}}",
      heartRate: "心拍数",
      restingHeartRateValue: "{{value}} bpm",
      restingHeartRate: "安静時",
      activity: "アクティビティ",
      stepsToday: "今日の歩数",
      caloriesBurned: "{{calories}} kcal 消費",
      recoveryScore: "{{score}}",
      recoveryScoreLabel: "回復スコア",
      strainScore: "{{score}}",
      trainingStrain: "トレーニング負荷",
      bloodOxygen: "血中酸素",
      bloodOxygenValue: "{{value}}%",
      spo2: "SpO2",
      stress: "ストレス", // General term for stress, also used in metric card
      stressLevelValue: "{{value}}",
      stressLevel: "現在のレベル",
      hrvValue: "{{value}} ms",
      hrvLabel: "HRV",
      healthData: "健康データの同期",
      healthDataSync:
        "健康データは、お使いのデバイスまたはHealth Connect対応アプリから自動的に同期されます。",
    },

    // Sleep Screen (app/(tabs)/sleep.tsx)
    sleep: {
      chart: {
        total: "総睡眠時間",
        deep: "深い睡眠",
        rem: "REM睡眠",
        core: "コア睡眠",
        awake: "覚醒時間",
      },
      total: "総睡眠時間",
      deep: "深い睡眠",
      rem: "REM睡眠",
      core: "コア睡眠",
      awakeTime: "覚醒時間",
      sleepStagesDistribution: "睡眠段階の分布",
      unknownSource: "不明",
    },

    // Settings Screen (app/(tabs)/settings.tsx)
    settings: {
      title: "設定",
      subtitle: "アプリの設定を構成する",
      healthDataTitle: "健康データ",
      healthDataSubtitle: "ヘルスアプリで健康データの権限を管理する",
    },

<<<<<<< HEAD
    // Workouts Screen (app/(tabs)/workouts.tsx)
    workouts: {
      title: "トレーニング",
      subtitle: "HealthKitからトレーニングを追跡および管理する",
      thisMonth: "この月",
      last7Days: "過去7日間",
      allTime: "全期間",
      workoutsCount: "トレーニング",
      totalTime: "総時間",
      calories: "カロリー",
      totalWorkouts: "総トレーニング",
      avgCalories: "平均カロリー",
      noWorkoutData: "HealthKitからのトレーニングデータがありません。Apple WatchまたはiPhoneでトレーニングを開始してここにデータを表示します。",
      noWorkoutsLast7Days: "過去7日間にトレーニングはありません",
      // Workout Details Screen
      quickStats: "クイック統計",
      duration: "継続時間",
      details: "詳細",
      startTime: "開始時間",
      workoutType: "トレーニングタイプ",
      totalDuration: "総継続時間",
      caloriesBurned: "消費カロリー",
      additionalInfo: "追加情報",
      workoutRecorded: "トレーニング記録日",
      avgCaloriesPerMinute: "1分あたりの平均カロリー",
    },

    common: {
      back: "戻る",
    },

=======
>>>>>>> 38037ffa
    // StressChart.tsx
    stressChart: {
      // Added nesting
      title: "ストレスレベル", // Was stressChartTitle
      levelYAxis: "ストレスレベル", // Was stressLevelYAxis
      timeXAxis: "時間",
      legendLow: "低い",
      legendModerate: "中程度",
      legendHigh: "高い",
      legendVeryHigh: "非常に高い",
      statsAvg: "平均:",
      statsMin: "最小:",
      statsMax: "最大:",
      statsCurrent: "現在:",
      stress: "ストレス", // General term for stress
    },

    // Sleep Screen
    sleep: {
      today: "今日",
      performanceMessage:
        "睡眠パフォーマンスは最適ですが、必要時間との比較で改善の余地があります。",
      learnMore: "詳細を学ぶ",
      lastNightsSleep: "昨夜の睡眠",
      todayVsPrior30Days: "今日 vs. 過去30日間",
      hoursOfSleep: "睡眠時間",
      typicalRange: "典型的な範囲",
      duration: "持続時間",
      awake: "覚醒",
      light: "浅い睡眠",
      deep: "深い睡眠",
      rem: "レム睡眠",
      restorativeSleep: "回復睡眠",
      hoursVsNeeded: "必要時間との比較",
      sleepConsistency: "睡眠の一貫性",
      sleepEfficiency: "睡眠効率",
      highSleepStress: "睡眠中のストレス",
      sleepPerformance: "睡眠パフォーマンス",
      sleep: "睡眠",
    },

    // Settings Screen
    settings: {
      title: "設定",
      subtitle: "アプリの設定とアカウント設定を構成します。",
      healthDataTitle: "健康データ",
      healthDataSubtitle: "健康データの同期とプライバシー設定を管理します。",
    },
  },
};

const i18n = new I18n(translations);

// Set the locale once at the beginning of your app.
const locales = getLocales();
i18n.locale = locales[0]?.languageCode ?? "en";

// When a value is missing from a language it'll fall back to English.
i18n.enableFallback = true;

export default i18n;<|MERGE_RESOLUTION|>--- conflicted
+++ resolved
@@ -78,7 +78,6 @@
       healthDataSubtitle: "Manage your health data permissions in Health app",
     },
 
-<<<<<<< HEAD
     // Workouts Screen (app/(tabs)/workouts.tsx)
     workouts: {
       title: "Workouts",
@@ -110,8 +109,6 @@
       back: "Back",
     },
 
-=======
->>>>>>> 38037ffa
     // StressChart.tsx
     stressChart: {
       // Added nesting
@@ -451,7 +448,6 @@
       healthDataSubtitle: "ヘルスアプリで健康データの権限を管理する",
     },
 
-<<<<<<< HEAD
     // Workouts Screen (app/(tabs)/workouts.tsx)
     workouts: {
       title: "トレーニング",
@@ -483,8 +479,6 @@
       back: "戻る",
     },
 
-=======
->>>>>>> 38037ffa
     // StressChart.tsx
     stressChart: {
       // Added nesting
