import { getLocales } from "expo-localization";
import { I18n } from "i18n-js";

// Set the key-value pairs for the different languages you want to support.
const translations = {
  en: {
    tabs: {
      home: "Home",
      stress: "Stress",
      sleep: "Sleep",
      activity: "Activity",
      healthData: "Health Data",
      settings: "Settings",
    },
    // HomeScreen (app/(tabs)/index.tsx)
    home: {
      screenTitle: "Today's Dashboard", // Was homeScreenTitle
      dailyStressTrends: "Daily Stress Trends",
      noStressData: "No stress data available.",
      loadingHealthData: "Loading health data...",
      strain: "Strain",
      recovery: "Recovery",
      sleep: "Sleep",
      hrv: "HRV",
      readiness: "Readiness",
      currentScore: "Current Score",
      avgLast7Days: "Avg. last 7 days",
      lastNight: "Last Night",
      sleepHours: "{{hours}} hrs", // for sleep duration, was hours
      performance: "Performance: {{performance}}",
      consistency: "Consistency: {{consistency}}",
      heartRate: "Heart Rate",
      restingHeartRateValue: "{{value}} bpm",
      restingHeartRate: "Resting",
      activity: "Activity",
      stepsToday: "Steps Today",
      caloriesBurned: "{{calories}} kcal burned",
      recoveryScore: "{{score}}",
      recoveryScoreLabel: "Recovery Score",
      strainScore: "{{score}}",
      trainingStrain: "Training Strain",
      bloodOxygen: "Blood Oxygen",
      bloodOxygenValue: "{{value}}%",
      spo2: "SpO2",
      stress: "Stress", // General term for stress, also used in metric card
      stressLevelValue: "{{value}}",
      stressLevel: "Current Level",
      hrvValue: "{{value}} ms",
      hrvLabel: "HRV",
      healthData: "Health Data Sync",
      healthDataSync:
        "Your health data is synced automatically from your device or Health Connect compatible apps.",
    },

    // Sleep Screen (app/(tabs)/sleep.tsx)
    sleep: {
      chart: {
        total: "Total",
        deep: "Deep",
        rem: "REM",
        core: "Core",
        awake: "Awake",
      },
      total: "Total Sleep",
      deep: "Deep Sleep",
      rem: "REM Sleep",
      core: "Core Sleep",
      awakeTime: "Awake Time",
      sleepStagesDistribution: "Sleep Stages Distribution",
      unknownSource: "Unknown",
      today: "TODAY",
      performanceMessage:
        "You're doing great with an optimal Sleep Performance, but Hours vs. Needed could use attention.",
      learnMore: "LEARN MORE",
      lastNightsSleep: "Last Night's Sleep",
      todayVsPrior30Days: "Today vs. prior 30 days",
      hoursOfSleep: "HOURS OF SLEEP",
      typicalRange: "TYPICAL RANGE",
      duration: "DURATION",
      awake: "AWAKE",
      light: "LIGHT",
      restorativeSleep: "RESTORATIVE SLEEP",
      hoursVsNeeded: "HOURS VS. NEEDED",
      sleepConsistency: "SLEEP CONSISTENCY",
      sleepEfficiency: "SLEEP EFFICIENCY",
      highSleepStress: "HIGH SLEEP STRESS",
      sleepPerformance: "SLEEP PERFORMANCE",
      sleep: "SLEEP",
    },

    // Settings Screen (app/(tabs)/settings.tsx)
    settings: {
      title: "Settings",
      subtitle: "Configure your app preferences",
      healthDataTitle: "Health Data",
      healthDataSubtitle: "Manage your health data permissions in Health app",
    },

    // Workouts Screen (app/(tabs)/workouts.tsx)
    workouts: {
      title: "Workouts",
      subtitle: "Track and manage your workouts from HealthKit",
      thisMonth: "This Month",
      last7Days: "Last 7 Days",
      allTime: "All Time",
      workoutsCount: "Workouts",
      totalTime: "Total Time",
      calories: "Calories",
      totalWorkouts: "Total Workouts",
      avgCalories: "Avg Calories",
      noWorkoutData: "No workout data available from HealthKit. Start a workout on your Apple Watch or iPhone to see data here.",
      noWorkoutsLast7Days: "No workouts in the last 7 days",
      // Workout Details Screen
      quickStats: "Quick Stats",
      duration: "Duration",
      details: "Details",
      startTime: "Start Time",
      workoutType: "Workout Type",
      totalDuration: "Total Duration",
      caloriesBurned: "Calories Burned",
      additionalInfo: "Additional Info",
      workoutRecorded: "Workout recorded on",
      avgCaloriesPerMinute: "Avg calories per minute",
      heartRateRange: "Heart Rate Range",
      avgHeartRate: "Avg Heart Rate",
      distance: "Distance",
      pace: "Pace",
      m: "m",
      km: "km",
      bpm: "bpm",
      hours: "Hours",
      activeCal: "Active Cal",
    },

    common: {
      back: "Back",
    },

    // StressChart.tsx
    stressChart: {
      // Added nesting
      title: "Stress Levels", // Was stressChartTitle
      levelYAxis: "Stress Level", // Was stressLevelYAxis
      timeXAxis: "Time",
      legendLow: "Low",
      legendModerate: "Moderate",
      legendMid: "Mid",
      legendHigh: "High",
      legendMax: "Max",
      legendVeryHigh: "Very High",
      statsAvg: "Avg:",
      statsMin: "Min:",
      statsMax: "Max:",
      statsCurrent: "Current:",
      stress: "Stress", // General term for stress
      avg: "Avg",
      peak: "Peak",
    },

    // StressMonitorCard.tsx
    stressMonitor: {
      title: "STRESS MONITOR",
      lastUpdated: "Last updated {{time}}",
      loadingData: "Loading data...", // Added
      noData: "No data available.", // Added
      levels: {
        low: "LOW",
        medium: "MEDIUM",
        high: "HIGH",
        critical: "CRITICAL",
      },
    },
    // HRV Screen (app/hrv.tsx)
    hrvScreen: {
      enhancedStressAnalysis: "Enhanced Stress Analysis",
      basedOnPersonalBaselines: "Based on 14-day personal baselines",
      totalDay: "Total Day",
      sleep: "Sleep",
      daily: "Daily",
      baselines: "Baselines: HRV {{hrv}}ms • RHR {{rhr}}bpm",
      stressDataUnavailable:
        "Stress data unavailable. Using basic stress: {{stressLevel}}/100",
      requires14DaysData:
        "Requires 14 days of HRV and heart rate data for personal baselines.",
    },
  },
  ru: {
    tabs: {
      home: "Главная",
      stress: "Стресс",
      sleep: "Сон",
      activity: "Активность",
      healthData: "Здоровье",
    },
    // HomeScreen (app/(tabs)/index.tsx)
    home: {
      screenTitle: "Сегодняшняя панель",
      dailyStressTrends: "Ежедневные тенденции стресса",
      noStressData: "Данные о стрессе недоступны.",
      loadingHealthData: "Загрузка данных о здоровье...",
      strain: "Нагрузка",
      recovery: "Восстановление",
      sleep: "Сон",
      hrv: "ВСР",
      readiness: "Готовность",
      currentScore: "Текущий балл",
      avgLast7Days: "Среднее за 7 дней",
      lastNight: "Прошлая ночь",
      sleepHours: "{{hours}} ч",
      performance: "Производительность: {{performance}}",
      consistency: "Постоянство: {{consistency}}",
      heartRate: "Пульс",
      restingHeartRateValue: "{{value}} уд/мин",
      restingHeartRate: "В покое",
      activity: "Активность",
      stepsToday: "Шагов сегодня",
      caloriesBurned: "{{calories}} ккал сожжено",
      recoveryScore: "{{score}}",
      recoveryScoreLabel: "Балл восстановления",
      strainScore: "{{score}}",
      trainingStrain: "Тренировочная нагрузка",
      bloodOxygen: "Кислород в крови",
      bloodOxygenValue: "{{value}}%",
      spo2: "SpO2",
      stress: "Стресс",
      stressLevelValue: "{{value}}",
      stressLevel: "Текущий уровень",
      hrvValue: "{{value}} мс",
      hrvLabel: "ВСР",
      healthData: "Синхронизация данных о здоровье",
      healthDataSync:
        "Ваши данные о здоровье автоматически синхронизируются с вашего устройства или совместимых приложений Health Connect.",
    },

    // Sleep Screen (app/(tabs)/sleep.tsx)
    sleep: {
      chart: {
        total: "Всего",
        deep: "Глубокий",
        rem: "БДГ",
        core: "Основной",
        awake: "Бодрствование",
      },
      total: "Общий сон",
      deep: "Глубокий сон",
      rem: "БДГ-сон",
      core: "Основной сон",
      awakeTime: "Время бодрствования",
      sleepStagesDistribution: "Распределение фаз сна",
      unknownSource: "Неизвестно",
    },

    // Settings Screen (app/(tabs)/settings.tsx)
    settings: {
      title: "Настройки",
      subtitle: "Настройте параметры приложения",
      healthDataTitle: "Данные о здоровье",
      healthDataSubtitle:
        "Управляйте разрешениями для данных о здоровье в приложении Здоровье",
    },

    // StressChart.tsx
    stressChart: {
      title: "Уровни стресса",
      levelYAxis: "Уровень стресса",
      timeXAxis: "Время",
      legendLow: "Низкий",
      legendModerate: "Умеренный",
      legendMid: "Средний",
      legendHigh: "Высокий",
      legendMax: "Максимальный",
      legendVeryHigh: "Очень высокий",
      statsAvg: "Среднее:",
      statsMin: "Мин:",
      statsMax: "Макс:",
      statsCurrent: "Текущий:",
      stress: "Стресс",
      avg: "Среднее",
      peak: "Пик",
    },
<<<<<<< HEAD
    tabs: {
      home: "Главная",
      stress: "Стресс",
      sleep: "Сон",
      activity: "Активность",
      healthData: "Здоровье",
    },
    // HomeScreen (app/(tabs)/index.tsx)
    home: {
      screenTitle: "Сегодняшняя панель",
      dailyStressTrends: "Ежедневные тенденции стресса",
      noStressData: "Данные о стрессе недоступны.",
      loadingHealthData: "Загрузка данных о здоровье...",
      strain: "Нагрузка",
      recovery: "Восстановление",
      sleep: "Сон",
      hrv: "ВСР",
      readiness: "Готовность",
      currentScore: "Текущий балл",
      avgLast7Days: "Среднее за 7 дней",
      lastNight: "Прошлая ночь",
      sleepHours: "{{hours}} ч",
      performance: "Производительность: {{performance}}",
      consistency: "Постоянство: {{consistency}}",
      heartRate: "Пульс",
      restingHeartRateValue: "{{value}} уд/мин",
      restingHeartRate: "В покое",
      activity: "Активность",
      stepsToday: "Шагов сегодня",
      caloriesBurned: "{{calories}} ккал сожжено",
      recoveryScore: "{{score}}",
      recoveryScoreLabel: "Балл восстановления",
      strainScore: "{{score}}",
      trainingStrain: "Тренировочная нагрузка",
      bloodOxygen: "Кислород в крови",
      bloodOxygenValue: "{{value}}%",
      spo2: "SpO2",
      stress: "Стресс",
      stressLevelValue: "{{value}}",
      stressLevel: "Текущий уровень",
      hrvValue: "{{value}} мс",
      hrvLabel: "ВСР",
      healthData: "Синхронизация данных о здоровье",
      healthDataSync:
        "Ваши данные о здоровье автоматически синхронизируются с вашего устройства или совместимых приложений Health Connect.",
    },

    // Sleep Screen (app/(tabs)/sleep.tsx)
    sleep: {
      chart: {
        total: "Всего",
        deep: "Глубокий",
        rem: "БДГ",
        core: "Основной",
        awake: "Бодрствование",
      },
      total: "Общий сон",
      deep: "Глубокий сон",
      rem: "БДГ-сон",
      core: "Основной сон",
      awakeTime: "Время бодрствования",
      sleepStagesDistribution: "Распределение фаз сна",
      unknownSource: "Неизвестно",
    },

    // Settings Screen (app/(tabs)/settings.tsx)
    settings: {
      title: "Настройки",
      subtitle: "Настройте параметры приложения",
      healthDataTitle: "Данные о здоровье",
      healthDataSubtitle: "Управляйте разрешениями для данных о здоровье в приложении Здоровье",
    },

    // Workouts Screen (app/(tabs)/workouts.tsx)
    workouts: {
      title: "Тренировки",
      subtitle: "Отслеживайте и управляйте своими тренировками из HealthKit",
      thisMonth: "Этот месяц",
      last7Days: "Прошедшие 7 дней",
      allTime: "За все время",
      workoutsCount: "Тренировок",
      totalTime: "Общее время",
      calories: "Калории",
      totalWorkouts: "Всего тренировок",
      avgCalories: "ср. калорий",
      noWorkoutData: "Данных о тренировках нет в HealthKit. Начните тренировку на вашем Apple Watch или iPhone, чтобы увидеть данные здесь.",
      noWorkoutsLast7Days: "Тренировок не было за последние 7 дней",
      // Workout Details Screen
      quickStats: "Быстрая статистика",
      duration: "Продолжительность",
      details: "Детали",
      startTime: "Время начала",
      workoutType: "Тип тренировки",
      totalDuration: "Общая продолжительность",
      caloriesBurned: "Сожжено калорий",
      additionalInfo: "Дополнительная информация",
      workoutRecorded: "Тренировка записана",
      avgCaloriesPerMinute: "Среднее калорий в минуту",
      heartRateRange: "Диапазон пульса",
      avgHeartRate: "Средний пульс",
      distance: "Дистанция",
      pace: "Темп",
      m: "м",
      km: "км",
      bpm: "уд/мин",
      hours: "Часы",
      activeCal: "Активные калории",
      tennis: "Теннис",
    },

    common: {
      back: "Назад",
    },

    // StressChart.tsx
    stressChart: {
      title: "Уровни стресса",
      levelYAxis: "Уровень стресса",
      timeXAxis: "Время",
      legendLow: "Низкий",
      legendModerate: "Умеренный",
      legendMid: "Средний",
      legendHigh: "Высокий",
      legendMax: "Максимальный",
      legendVeryHigh: "Очень высокий",
      statsAvg: "Среднее:",
      statsMin: "Мин:",
      statsMax: "Макс:",
      statsCurrent: "Текущий:",
      stress: "Стресс",
      avg: "Среднее",
      peak: "Пик",
=======

    // StressMonitorCard.tsx
    stressMonitor: {
      title: "МОНИТОР СТРЕССА",
      lastUpdated: "Обновлено {{time}}",
      loadingData: "Загрузка данных...", // Added
      noData: "Данные отсутствуют.", // Added
      levels: {
        low: "НИЗКИЙ",
        medium: "СРЕДНИЙ",
        high: "ВЫСОКИЙ",
        critical: "КРИТИЧЕСКИЙ",
      },
    },
    // HRV Screen (app/hrv.tsx)
    hrvScreen: {
      enhancedStressAnalysis: "Расширенный анализ стресса",
      basedOnPersonalBaselines: "На основе 14-дневных личных базовых показателей",
      totalDay: "Весь день",
      sleep: "Сон",
      daily: "Дневной",
      baselines: "Базовые показатели: ВСР {{hrv}}мс • ЧСС покоя {{rhr}}уд/мин",
      stressDataUnavailable:
        "Данные о стрессе недоступны. Используется базовый стресс: {{stressLevel}}/100",
      requires14DaysData:
        "Требуются данные о ВСР и частоте сердечных сокращений за 14 дней для определения личных базовых показателей.",
>>>>>>> 143a1cc1
    },
  },
  ja: {
    // HomeScreen (app/(tabs)/index.tsx)
    home: {
      screenTitle: "今日のダッシュボード", // Was homeScreenTitle
      dailyStressTrends: "日次ストレス傾向",
      noStressData: "ストレスデータがありません。",
      loadingHealthData: "健康データを読み込み中...",
      strain: "負荷",
      recovery: "回復",
      sleep: "睡眠",
      hrv: "HRV", // Often kept as HRV or 心拍変動
      readiness: "準備状態",
      currentScore: "現在のスコア",
      avgLast7Days: "過去7日間の平均",
      lastNight: "昨晩",
      sleepHours: "{{hours}}時間", // for sleep duration, was hours
      performance: "パフォーマンス: {{performance}}",
      consistency: "一貫性: {{consistency}}",
      heartRate: "心拍数",
      restingHeartRateValue: "{{value}} bpm",
      restingHeartRate: "安静時",
      activity: "アクティビティ",
      stepsToday: "今日の歩数",
      caloriesBurned: "{{calories}} kcal 消費",
      recoveryScore: "{{score}}",
      recoveryScoreLabel: "回復スコア",
      strainScore: "{{score}}",
      trainingStrain: "トレーニング負荷",
      bloodOxygen: "血中酸素",
      bloodOxygenValue: "{{value}}%",
      spo2: "SpO2",
      stress: "ストレス", // General term for stress, also used in metric card
      stressLevelValue: "{{value}}",
      stressLevel: "現在のレベル",
      hrvValue: "{{value}} ms",
      hrvLabel: "HRV",
      healthData: "健康データの同期",
      healthDataSync:
        "健康データは、お使いのデバイスまたはHealth Connect対応アプリから自動的に同期されます。",
    },

    // Workouts Screen (app/(tabs)/workouts.tsx)
    workouts: {
      title: "トレーニング",
      subtitle: "HealthKitからトレーニングを追跡および管理する",
      thisMonth: "この月",
      last7Days: "過去7日間",
      allTime: "全期間",
      workoutsCount: "トレーニング",
      totalTime: "総時間",
      calories: "カロリー",
      totalWorkouts: "総トレーニング",
      avgCalories: "平均カロリー",
      noWorkoutData: "HealthKitからのトレーニングデータがありません。Apple WatchまたはiPhoneでトレーニングを開始してここにデータを表示します。",
      noWorkoutsLast7Days: "過去7日間にトレーニングはありません",
      // Workout Details Screen
      quickStats: "クイック統計",
      duration: "継続時間",
      details: "詳細",
      startTime: "開始時間",
      workoutType: "トレーニングタイプ",
      totalDuration: "総継続時間",
      caloriesBurned: "消費カロリー",
      additionalInfo: "追加情報",
      workoutRecorded: "トレーニング記録日",
      avgCaloriesPerMinute: "1分あたりの平均カロリー",
    },

    common: {
      back: "戻る",
    },

    // StressChart.tsx
    stressChart: {
      // Added nesting
      title: "ストレスレベル", // Was stressChartTitle
      levelYAxis: "ストレスレベル", // Was stressLevelYAxis
      timeXAxis: "時間",
      legendLow: "低い",
      legendModerate: "中程度",
      legendHigh: "高い",
      legendVeryHigh: "非常に高い",
      statsAvg: "平均:",
      statsMin: "最小:",
      statsMax: "最大:",
      statsCurrent: "現在:",
      stress: "ストレス", // General term for stress
    },

    // StressMonitorCard.tsx
    stressMonitor: {
      title: "ストレスモニター",
      lastUpdated: "最終更新 {{time}}",
      loadingData: "データを読み込み中...", // Added
      noData: "利用可能なデータがありません。", // Added
      levels: {
        low: "低い",
        medium: "中程度",
        high: "高い",
        critical: "危険",
      },
    },
    // HRV Screen (app/hrv.tsx)
    hrvScreen: {
      enhancedStressAnalysis: "強化されたストレス分析",
      basedOnPersonalBaselines: "14日間の個人的なベースラインに基づく",
      totalDay: "終日",
      sleep: "睡眠",
      daily: "毎日",
      baselines: "ベースライン: HRV {{hrv}}ms • RHR {{rhr}}bpm",
      stressDataUnavailable:
        "ストレスデータが利用できません。基本的なストレスを使用しています: {{stressLevel}}/100",
      requires14DaysData:
        "個人的なベースラインには14日間のHRVと心拍数データが必要です。",
    },
  },
};

const i18n = new I18n(translations);

// Set the locale once at the beginning of your app.
const locales = getLocales();
i18n.locale = locales[0]?.languageCode ?? "en";

// When a value is missing from a language it'll fall back to English.
i18n.enableFallback = true;

export default i18n;<|MERGE_RESOLUTION|>--- conflicted
+++ resolved
@@ -278,14 +278,7 @@
       avg: "Среднее",
       peak: "Пик",
     },
-<<<<<<< HEAD
-    tabs: {
-      home: "Главная",
-      stress: "Стресс",
-      sleep: "Сон",
-      activity: "Активность",
-      healthData: "Здоровье",
-    },
+
     // HomeScreen (app/(tabs)/index.tsx)
     home: {
       screenTitle: "Сегодняшняя панель",
@@ -411,7 +404,7 @@
       stress: "Стресс",
       avg: "Среднее",
       peak: "Пик",
-=======
+    },
 
     // StressMonitorCard.tsx
     stressMonitor: {
@@ -438,7 +431,6 @@
         "Данные о стрессе недоступны. Используется базовый стресс: {{stressLevel}}/100",
       requires14DaysData:
         "Требуются данные о ВСР и частоте сердечных сокращений за 14 дней для определения личных базовых показателей.",
->>>>>>> 143a1cc1
     },
   },
   ja: {
